# -*- coding: utf-8 -*-
# vim: ts=4 sw=4 tw=100 et ai si
#
# Copyright (C) 2019-2021 Intel Corporation
# SPDX-License-Identifier: BSD-3-Clause
#
# Author: Artem Bityutskiy <artem.bityutskiy@linux.intel.com>

"""
This module provides API for reading raw test results.
"""

import builtins
import re
import logging
from pathlib import Path
import pandas
from pepclibs.helperlibs import YAML
from pepclibs.helperlibs.Exceptions import Error, ErrorNotSupported, ErrorNotFound
from wultlibs import DFSummary, WultDefs, _DefsBase
from wultlibs.rawresultlibs import _RawResultBase

_LOG = logging.getLogger()

class RORawResult(_RawResultBase.RawResultBase):
    """This class represents a read-only raw test result."""

    def get_non_numeric_metrics(self, metrics=None):
        """
        Returns the list of non-numeric metrics in the 'metrics' list (all metrics by default).
        """

<<<<<<< HEAD
        if not colnames:
            colnames = self.colnames
=======
        if not metrics:
            metrics = self.metrics
>>>>>>> 4d2d2f33

        non_numeric = []
        for metric in metrics:
            if self.defs.info[metric]["type"] not in ("int", "float"):
                non_numeric.append(metric)

        return non_numeric

    def get_numeric_metrics(self, metrics=None):
        """
        Returns the list of numeric metrics in the 'metrics' list (all metrics by default).
        """

<<<<<<< HEAD
        if not colnames:
            colnames = self.colnames
=======
        if not metrics:
            metrics = self.metrics
>>>>>>> 4d2d2f33

        numeric = []
        for metric in metrics:
            if self.defs.info[metric]["type"] in ("int", "float"):
                numeric.append(metric)

        return numeric

    def is_numeric(self, metric):
        """Returns 'True' if metric 'metric' has numeric values, otherwise returns 'False'."""
        return metric in self.get_numeric_metrics(metrics=[metric])

    def _mangle_eval_expr(self, expr):
        """
        Mangle a 'pandas' python expression that we use for row filters and selectors. Some of the
        'pandas.DataFrame' column names may have symbols like '%' (e.g., in 'CC1%'), which cannot be
        used in 'pandas' python expressions, this method solves this problem.
        """

        if expr is None:
            return None

        expr = str(expr)
        for colname in self.metrics:
            expr = expr.replace(colname, f"self.df['{colname}']")
        # The special 'index' name represents the row number (first data row has index '0').
        expr = re.sub("(?!')index(?!')", "self.df.index", expr)
        return expr

    def set_rfilt(self, rfilt):
        """
        Set the rows filter: the CSV rows matching the 'rfilt' expression will be excluded from the
        'pandas.DataFrame' during the next 'pandas.DataFrame' operation like 'load_df()'. Use 'None'
        to disable rows filter.

        The 'rfilt' argument should be a valid pandas python expression that can be used in
        'pandas.eval()'. For example, the '(SilentTime < 10000) and (PC6% == 0)' filter will exclude
        all the datapoints with silent time smaller than 10 usec and zero package C-state #6
        residency. Please, refer to 'pandas.eval()' documentation for more information.
        """

        self._rfilt = self._mangle_eval_expr(rfilt)

    def set_rsel(self, rsel):
        """
        Set the rows selector: only the CSV rows matching the 'rsel' expression will be added to the
        'pandas.DataFrame' during the next 'pandas.DataFrame' operation like 'load_df()'. The 'rsel'
        argument is similar to the 'rfilt' argument in the 'set_rfilt()' method.
        """

        self._rsel = self._mangle_eval_expr(rsel)

    def set_cfilt(self, regexs):
        """
        Set the columns filter: the CSV columns with names in 'regexs' (or matching a regular
        expression in 'regexs') will be excluded from the 'pandas.DataFrame' during the next
        'pandas.DataFrame' operation like 'load_df()'. Use 'None' to disable columns filter.
        """

        if regexs:
            self._cfilt = self.find_metrics(regexs, must_find_all=True)

    def set_csel(self, regexs):
        """
        Set the columns selector: only the CSV columns with names in 'regexs' (or matching a regular
        expression in 'regexs') will be included into the 'pandas.DataFrame' ('self.df') during the
        next 'pandas.DataFrame' operation like 'load_df()'. Use 'None' to disable the selector.
        """

        if regexs:
            self._csel = self.find_metrics(regexs, must_find_all=True)

    def calc_smrys(self, regexs=None, funcnames=None, all_funcs=False):
        """
        Calculate summary functions specified in 'funcnames' for metrics matching 'regexs', and save
        the result in 'self.smrys'. By default this method calculates the summaries for all metrics
        in the currently loaded 'pandas.DataFrame' and uses the default functions functions.

        The 'regexs' argument should be a list of metrics or regular expressions, which will be
        applied to metrics. The 'funcnames' argument must be a list of function names.

        Each metric has the "default functions" associated with this metric. These are just function
        names which generally make sense for this metric. By default ('all_funcs' is 'False'), this
        method uses only the default functions. If, for example, 'funcnames' specifies the 'avg'
        function, and 'avg' function is not in the default functions list for the 'SilentTime'
        metric, it will not be applied (will be skipped). So the result ('self.smrys') will not
        include 'avg' for 'SilentTime'. However, if 'avg' is in the list of default functions for
        the 'WakeLatency' column, and it was specified in 'funcnames', it will be applied and will
        show up in the result.

        The 'all_funcs' flag changes this behavior and disables the logic where we look at the
        default functions. If 'all_funcs' is 'True', this method will calculate all the functions in
        'funcnames' for all columns without looking at the default functions list.

        The result ('self.smrys') is a dictionary of dictionaries. The top level dictionary keys
        are metrics and the sub-dictionary keys are function names.
        """

        if self.df is None:
            self.load_df()

        if not regexs:
<<<<<<< HEAD
            all_colnames = self.colnames
=======
            all_metrics = self.metrics
>>>>>>> 4d2d2f33
        else:
            all_metrics = self.find_metrics(regexs, must_find_all=True)

        # Exclude metrics with non-numeric data.
        metrics = self.get_numeric_metrics(metrics=all_metrics)

        # Make sure we have some metrics to work with.
        if not metrics:
            msg = "no metrics to calculate summary functions for"
            if all_metrics:
                msg += ".\nThese metrics were excluded because they are not numeric: "
                msg += " ,".join(self.get_non_numeric_metrics(metrics=all_metrics))
            raise ErrorNotFound(msg)

        if not funcnames:
            funcnames = [funcname for funcname, _ in DFSummary.get_smry_funcs()]

        self.smrys = {}
        for metric in metrics:
            if all_funcs:
                smry_fnames = funcnames
            else:
                default_funcs = self.defs.info[metric].get("default_funcs", None)
                smry_fnames = DFSummary.filter_smry_funcs(funcnames, default_funcs)

            subdict = DFSummary.calc_col_smry(self.df, metric, smry_fnames)

            mdef = self.defs.info[metric]
            restype = getattr(builtins, mdef["type"])
            for func, datum in subdict.items():
                subdict[func] = restype(datum)

            self.smrys[metric] = subdict

    def _load_csv(self, **kwargs):
        """Read the datapoints CSV file into a 'pandas.DataFrame' and validate it."""

        _LOG.info("Loading test result '%s'.", self.dp_path)

        # Enforce the types we expect.
        dtype = {colname : colinfo["type"] for colname, colinfo in self.defs.info.items()}

        try:
            self.df = pandas.read_csv(self.dp_path, dtype=dtype, **kwargs)
        except Exception as err:
            raise Error(f"failed to load CSV file {self.dp_path}:\n{err}") from None

        # Check datapoints for too few values.
        if self.df.isnull().values.any():
            raise Error(f"CSV file '{self.dp_path}' include datapoints with too few values (one or "
                        f"more incomplete row).")

        if self.df.empty:
            raise Error(f"no data in CSV file '{self.dp_path}'")

    def _load_df(self, force_reload=False, **kwargs):
        """
        Apply all the filters and selectors to 'self.df'. Load it from the datapoints CSV file if it
        has not been loaded yet. If 'force_reload' is 'True', always load 'self.df' from the CSV
        file.
        """

        rsel = self._get_rsel()
        csel = self._get_csel(self.metrics)

        load_csv = force_reload or self.df is None

        if not rsel:
            if load_csv:
                self._load_csv(usecols=csel, **kwargs)
            csel = None
        else:
            # We cannot drop columns yet, because rows selector may refer to the columns.
            if load_csv:
                self._load_csv(**kwargs)

        if rsel:
            _LOG.debug("applying rows selector: %s", rsel)
            try:
                try:
                    expr = pandas.eval(rsel)
                except ValueError as err:
<<<<<<< HEAD
                    # For some reasons on some distros the default "numexpr" engin fails with
=======
                    # For some reasons on some distros the default "numexpr" engine fails with
>>>>>>> 4d2d2f33
                    # various errors, such as:
                    #   * ValueError: data type must provide an itemsize
                    #   * ValueError: unknown type str128
                    #
                    # We are not sure how to properly fix these, but we noticed that often the
                    # "python" engine works fine. Therefore, re-trying with the "python" engine.
                    _LOG.debug("pandas.eval(engine='numexpr') failed: %s\nTrying "
                               "pandas.eval(engine='python')", str(err))
                    expr = pandas.eval(rsel, engine="python")
            except Exception as err:
                raise Error(f"failed to evaluate expression '{rsel}': {err}\nMake sure you use "
                            f"correct CSV column names, which are also case-sensitive.") from err

            self.df = self.df[expr].reset_index(drop=True)
            if self.df.empty:
                raise Error(f"no data left after applying row selector(s) to CSV file "
                            f"'{self.dp_path}'")

        if csel:
            _LOG.debug("applying columns selector: %s", csel)
            self.df = self.df[csel]
            if self.df.empty:
                raise Error(f"no data left after applying column selector(s) to CSV file "
                            f"'{self.dp_path}'")

    def load_df(self, **kwargs):
        """
        If the datapoints CSV file has not been read yet ('self.df' is 'None'), read it into the
        'self.df' 'pandas.DataFrame'. Then apply all the configured filters and selectors to
        'self.df'. The keyword arguments ('kwargs') are passed as is to 'pandas.read_csv()'.
        """

        self._load_df(force_reload=False, **kwargs)

    def reload_df(self, **kwargs):
        """
        Same as 'load_df()', but always reads the datapoints CSV file.
        """

        self._load_df(force_reload=True, **kwargs)

    def find_metrics(self, regexs, must_find_any=True, must_find_all=False):
        """
        Among the list of the metrics of this test result, find metrics that match regular
        expressions in 'regexs'. The arguments are as follows.
          * regexs - an iterable collection or regular expressions to match.
          * must_find_any - if 'True', raise an 'ErrorNotFound' exception in case of no matching
                            metrics. If 'False', just return an empty list in case of no matching
                            metrics.
          * must_find_all - if 'True', raise an 'ErrorNotFound' exception if any of the regular
                            expressions in 'regexs' did not match.
        """

        found = {}
        for regex in regexs:
            matched = False
            for metric in self.metrics:
                try:
                    if re.fullmatch(regex, metric):
                        found[metric] = regex
                        matched = True
                except re.error as err:
                    raise Error(f"bad regular expression '{regex}': {err}") from err

            if not matched:
                colnames_str = ", ".join(self.metrics)
                msg = f"no matches for column '{regex}' in the following list of available " \
                      f"columns:\n  {colnames_str}"
                if must_find_all:
                    raise ErrorNotFound(msg)
                _LOG.debug(msg)

        if not found and must_find_any:
            colnames_str = ", ".join(self.metrics)
            regexs_str = ", ".join(regexs)
            raise ErrorNotFound(f"no matches for the following column name(s):\n  {regexs_str}\n"
                                f"in the following list of available columns:\n  {colnames_str}")

        return list(found.keys())

<<<<<<< HEAD
    def _read_colnames(self):
        """Read the datapoints CSV file header, fetch and validate its column names."""

        try:
            colnames = list(pandas.read_csv(self.dp_path, nrows=0))
        except Exception as err:
            raise Error(f"failed to load CSV file {self.dp_path}:\n{err}") from None

        self.defs.populate_cstates(colnames)

        # Ignore column names which are not present in the definitions.
        self.colnames = []
        for colname in colnames:
            if colname in self.defs.info:
                self.colnames.append(colname)


        self.colnames_set = set(self.colnames)

=======
>>>>>>> 4d2d2f33
    def save(self, dirpath, reportid=None):
        """
        Save the test result at path 'dirpath', optionally change the report ID with 'reportid'.
        """

        dirpath = Path(dirpath)
        if not dirpath.exists():
            _LOG.debug("creating directory '%s", dirpath)
            try:
                dirpath.mkdir(parents=True, exist_ok=False)
            except OSError as err:
                raise Error(f"failed to create directory '{dirpath}':\n{err}") from None
        elif not dirpath.is_dir():
            raise Error(f"path '{dirpath}' exists and it is not a directory")

        if reportid:
            info = self.info.copy()
            info["reportid"] = reportid
        else:
            info = self.info

        path = dirpath.joinpath(self.info_path.name)
        YAML.dump(info, path)

        path = dirpath.joinpath(self.dp_path.name)
        self.df.to_csv(path, index=False, header=True)

    def _get_toolver(self):
        """
        Figure out version of the tool that created this result. Very old results did not contain
        this information in the info file.
        """

        toolname = self.info["toolname"]
        if toolname == "wult":
            return "1.4"
        if toolname == "ndl":
            return "1.1"

        raise Error(f"failed to figure out which '{toolname}' tool version has created test result "
                    f"at '{self.dp_path}'")

    def __init__(self, dirpath, reportid=None):
        """
        The class constructor. The arguments are as follows.
          * dirpath - path to the directory containing the raw test result to open.
          * reportid - override the report ID of the raw test result: the 'reportid' string will be
                       used instead of the report ID stored in 'dirpath/info.yml'. Note, the
                       provided report ID is not verified, so the caller has to make sure is a sane
                       string.

        Note, the constructor does not load the potentially huge test result data into the memory.
        It only loads the 'info.yml' file and figures out which metrics have been measured. The data
        are loaded "on-demand" by 'load_df()' and other methods.
        """

        super().__init__(dirpath)

        # Check few special error cases upfront in order to provide a clear error message:
        # the info and datapoint files should exist and be non-empty.
        for name in ("info_path", "dp_path"):
            attr = getattr(self, name)
            try:
                if not attr.is_file():
                    raise ErrorNotFound(f"'{attr}' does not exist or it is not a regular file")
                if not attr.stat().st_size:
                    raise Error(f"file '{attr}' is empty")
            except OSError as err:
                raise Error(f"failed to access '{attr}': {err}") from err

        self.df = None
        self.smrys = None
        self.metrics = []
        self.metrics_set = set()

        self.info = YAML.load(self.info_path)
        if reportid:
            # Note, we do not verify it here, the caller is supposed to verify.
            self.info["reportid"] = reportid
        if "reportid" not in self.info:
            raise ErrorNotSupported(f"no 'reportid' key found in {self.info_path}")
        self.reportid = self.info["reportid"]

        toolname = self.info.get("toolname")
        if not toolname:
            raise Error(f"bad '{self.info_path}' format - the 'toolname' key is missing")

        toolver = self.info.get("toolver")
        if not toolver:
            raise Error(f"bad '{self.info_path}' format - the 'toolver' key is missing")

        # Read the metrics from the column names in the CSV file.
        try:
            metrics = list(pandas.read_csv(self.dp_path, nrows=0))
        except Exception as err:
            raise Error(f"failed to load CSV file {self.dp_path}:\n{err}") from None

        if toolname == "wult":
            self.defs = WultDefs.WultDefs(metrics)
        else:
            self.defs = _DefsBase.DefsBase(toolname)

        # Exclude metrics which are not present in the definitions.
        self.metrics = []
        for metric in metrics:
            if metric in self.defs.info:
                self.metrics.append(metric)

        self.metrics_set = set(self.metrics)<|MERGE_RESOLUTION|>--- conflicted
+++ resolved
@@ -30,13 +30,8 @@
         Returns the list of non-numeric metrics in the 'metrics' list (all metrics by default).
         """
 
-<<<<<<< HEAD
-        if not colnames:
-            colnames = self.colnames
-=======
         if not metrics:
             metrics = self.metrics
->>>>>>> 4d2d2f33
 
         non_numeric = []
         for metric in metrics:
@@ -50,13 +45,8 @@
         Returns the list of numeric metrics in the 'metrics' list (all metrics by default).
         """
 
-<<<<<<< HEAD
-        if not colnames:
-            colnames = self.colnames
-=======
         if not metrics:
             metrics = self.metrics
->>>>>>> 4d2d2f33
 
         numeric = []
         for metric in metrics:
@@ -159,11 +149,7 @@
             self.load_df()
 
         if not regexs:
-<<<<<<< HEAD
-            all_colnames = self.colnames
-=======
             all_metrics = self.metrics
->>>>>>> 4d2d2f33
         else:
             all_metrics = self.find_metrics(regexs, must_find_all=True)
 
@@ -246,11 +232,7 @@
                 try:
                     expr = pandas.eval(rsel)
                 except ValueError as err:
-<<<<<<< HEAD
-                    # For some reasons on some distros the default "numexpr" engin fails with
-=======
                     # For some reasons on some distros the default "numexpr" engine fails with
->>>>>>> 4d2d2f33
                     # various errors, such as:
                     #   * ValueError: data type must provide an itemsize
                     #   * ValueError: unknown type str128
@@ -331,28 +313,6 @@
 
         return list(found.keys())
 
-<<<<<<< HEAD
-    def _read_colnames(self):
-        """Read the datapoints CSV file header, fetch and validate its column names."""
-
-        try:
-            colnames = list(pandas.read_csv(self.dp_path, nrows=0))
-        except Exception as err:
-            raise Error(f"failed to load CSV file {self.dp_path}:\n{err}") from None
-
-        self.defs.populate_cstates(colnames)
-
-        # Ignore column names which are not present in the definitions.
-        self.colnames = []
-        for colname in colnames:
-            if colname in self.defs.info:
-                self.colnames.append(colname)
-
-
-        self.colnames_set = set(self.colnames)
-
-=======
->>>>>>> 4d2d2f33
     def save(self, dirpath, reportid=None):
         """
         Save the test result at path 'dirpath', optionally change the report ID with 'reportid'.
