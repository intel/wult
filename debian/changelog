--- conflicted
+++ resolved
@@ -1,14 +1,12 @@
-wult (1.9.12) unstable; urgency=low
+wult (1.9.13) unstable; urgency=low
 
-<<<<<<< HEAD
   * wult: removed 'start --offline' option
 
  -- Artem Bityutskiy <artem.bityutskiy@intel.com>  ADD_DATE
-=======
+
   * wult: bugfix release: fix crash when running 'wult report --list-columns'.
 
  -- Artem Bityutskiy <artem.bityutskiy@intel.com>  Sun, 30 Jan 2022 16:20:35 +0200
->>>>>>> d02ac521
 
 wult (1.9.11) unstable; urgency=low
 
