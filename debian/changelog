--- conflicted
+++ resolved
@@ -1,5 +1,3 @@
-<<<<<<< HEAD
-=======
 wult (1.10.0) unstable; urgency=low
 
   * wult report: removed symbolic links to raw result files.
@@ -12,7 +10,6 @@
 
  -- Artem Bityutskiy <artem.bityutskiy@intel.com> Wed, 25 May 2022 16:43:11 +0300
 
->>>>>>> 4d2d2f33
 wult (1.9.20) unstable; urgency=low
 
   * Fix crash when using 'wult calc --rsel'.
